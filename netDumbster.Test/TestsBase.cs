--- conflicted
+++ resolved
@@ -1,598 +1,582 @@
-﻿namespace netDumbster.Test
-{
-    using System;
-    using System.Collections.Generic;
-    using System.IO;
-    using System.Net;
-    using System.Text;
-    using netDumbster.smtp;
-    using netDumbster.smtp.Logging;
-    using Xunit;
-    using System.Threading.Tasks;
-    using System.Net.Sockets;
-    using MailKit.Net.Smtp;
-    using MimeKit;
-
-    public class TestsBase : IDisposable
-    {
-        protected SimpleSmtpServer server;
-
-        private Random _Rnd = new Random();
-
-        public TestsBase()
-        {
-            LogManager.GetLogger = type => new ConsoleLogger(type);
-            this.server = this.StartServer();
-        }
-
-        protected virtual SimpleSmtpServer StartServer()
-        {
-            return SimpleSmtpServer.Start();
-        }
-
-        protected virtual SimpleSmtpServer StartServer(int port)
-        {
-            return SimpleSmtpServer.Start(port);
-        }
-
-        [Fact]
-        public void Subject_Is_Not_Empty()
-        {
-            this.SendMail();
-            Assert.Equal("test", this.server.ReceivedEmail[0].Subject);
-        }
-
-        [Fact]
-        public void Send_10_Mails()
-        {
-            for (var i = 0; i < 10; i++)
-            {
-                this.SendMail();
-                Assert.Equal(i + 1, this.server.ReceivedEmailCount);
-            }
-
-            Assert.Equal(10, this.server.ReceivedEmailCount);
-        }
-
-        [Fact]
-        public void Send_10_Mail_With_SmtpAuth()
-        {
-            for (var i = 0; i < 10; i++)
-            {
-                this.SendMail(true);
-                Assert.Equal(i + 1, this.server.ReceivedEmailCount);
-            }
-
-            Assert.Equal(10, this.server.ReceivedEmailCount);
-        }
-
-        [Fact]
-        public void Send_Email_And_Restart_Server_Using_The_Same_Port()
-        {
-            int port = 5003;
-            SimpleSmtpServer fixedPortServer = this.StartServer(port);
-
-            this.SendMail(false, false, null, port);
-
-            Assert.Equal(1, fixedPortServer.ReceivedEmailCount);
-            Assert.Equal("this is the body", fixedPortServer.ReceivedEmail[0].MessageParts[0].BodyData);
-
-            fixedPortServer.Stop();
-
-            fixedPortServer = this.StartServer(port);
-
-            this.SendMail(false, false, null, port);
-
-            Assert.Equal(1, fixedPortServer.ReceivedEmailCount);
-            Assert.Equal("this is the body", fixedPortServer.ReceivedEmail[0].MessageParts[0].BodyData);
-
-            fixedPortServer.Stop();
-        }
-
-        [Fact]
-        public void Send_Email_When_Server_Not_Running()
-        {
-            this.server.Stop();
-            var ex = Record.Exception(() => this.SendMail());
-            Assert.IsAssignableFrom<SocketException>(ex);
-        }
-
-        [Fact]
-        public void Send_Email_With_AlternateViews()
-        {
-            using (SmtpClient client = new SmtpClient())
-            {
-                client.Connect("localhost", this.server.Configuration.Port, false);
-                var from = new MailboxAddress("carlos@netdumbster.com");
-                var to = new MailboxAddress("karina@netdumbster.com");
-
-                var message = new MimeMessage();
-
-                message.From.Add(from);
-                message.To.Add(to);
-                message.Subject = "test";
-
-                var builder = new BodyBuilder();
-                builder.TextBody = "this is the body";
-                builder.HtmlBody = "FooBar";
-
-                message.Body = builder.ToMessageBody();
-
-                client.Send(message);
-            }
-
-            Assert.Equal(1, this.server.ReceivedEmailCount);
-            var smtpMessage = this.server.ReceivedEmail[0];
-
-            Assert.Equal(2, smtpMessage.MessageParts.Length);
-            Assert.Contains("text/plain", smtpMessage.MessageParts[0].HeaderData);
-<<<<<<< HEAD
-            Assert.Equal("this is the body", smtpMessage.MessageParts[0].BodyData);
-            Assert.Contains("text/html", smtpMessage.MessageParts[1].HeaderData);
-            Assert.Equal("FooBar", smtpMessage.MessageParts[1].BodyData);
-=======
-            Assert.Contains("this is the body", smtpMessage.MessageParts[0].BodyData);
-            Assert.Contains("text/html", smtpMessage.MessageParts[1].HeaderData);
-            Assert.Contains("FooBar", smtpMessage.MessageParts[1].BodyData);
->>>>>>> 287fce53
-        }
-
-        [Fact]
-        public void Send_Email_With_AlternateViews_And_Attachments()
-        {
-            using (SmtpClient client = new SmtpClient())
-            {
-                client.Connect("localhost", this.server.Configuration.Port, false);
-                var from = new MailboxAddress("carlos@netdumbster.com");
-                var to = new MailboxAddress("karina@netdumbster.com");
-
-                var message = new MimeMessage();
-
-                message.From.Add(from);
-                message.To.Add(to);
-                message.Subject = "test";
-
-                var builder = new BodyBuilder();
-                builder.TextBody = "this is the body";
-                builder.HtmlBody = "FooBar";
-
-                builder.Attachments.Add("Attachment1", System.Text.Encoding.UTF8.GetBytes("Attachment1"), ContentType.Parse("application/octet-stream"));
-                builder.Attachments.Add("Attachment2", System.Text.Encoding.UTF8.GetBytes("Attachment2"), ContentType.Parse("application/octet-stream"));
-                builder.Attachments.Add("Attachment3", System.Text.Encoding.UTF8.GetBytes("Attachment3"), ContentType.Parse("application/octet-stream"));
-
-                message.Body = builder.ToMessageBody();
-
-                client.Send(message);
-            }
-
-            Assert.Equal(1, this.server.ReceivedEmailCount);
-            var smtpMessage = this.server.ReceivedEmail[0];
-            Assert.Equal(5, smtpMessage.MessageParts.Length);
-            Assert.Contains("text/plain", smtpMessage.MessageParts[0].HeaderData);
-<<<<<<< HEAD
-            Assert.Equal("this is the body", smtpMessage.MessageParts[0].BodyData);
-            Assert.Contains("text/html", smtpMessage.MessageParts[1].HeaderData);
-            Assert.Equal("FooBar", smtpMessage.MessageParts[1].BodyData);
-=======
-            Assert.Contains("this is the body", smtpMessage.MessageParts[0].BodyData);
-            Assert.Contains("text/html", smtpMessage.MessageParts[1].HeaderData);
-            Assert.Contains("FooBar", smtpMessage.MessageParts[1].BodyData);
->>>>>>> 287fce53
-        }
-
-        [Fact]
-        public void Send_Email_With_Attachment()
-        {
-            var data = new byte[] { 0x1 };
-
-            this.SendMail(false, true, data);
-            Assert.Equal(1, this.server.ReceivedEmailCount);
-            Assert.Equal("this is the html body", this.server.ReceivedEmail[0].MessageParts[0].BodyData);
-            Assert.NotNull(this.server.ReceivedEmail[0].MessageParts[1]);
-            Assert.NotNull(this.server.ReceivedEmail[0].MessageParts[1].BodyData);
-            Assert.NotEmpty(this.server.ReceivedEmail[0].MessageParts[1].BodyData);
-            Assert.Equal(data, UTF8Encoding.UTF8.GetBytes(this.server.ReceivedEmail[0].MessageParts[1].BodyData));
-        }
-
-        [Fact]
-        public void Send_Multiline_Email()
-        {
-            var expectedBody = $"this is the body{Environment.NewLine}line2{Environment.NewLine}line3";
-
-            using (SmtpClient client = new SmtpClient())
-            {
-                client.Connect("localhost", this.server.Configuration.Port, false);
-                var from = new MailboxAddress("carlos@netdumbster.com");
-                var to = new MailboxAddress("karina@netdumbster.com");
-
-                var message = new MimeMessage();
-
-                message.From.Add(from);
-                message.To.Add(to);
-                message.Subject = "test";
-
-                var builder = new BodyBuilder();
-                builder.TextBody = expectedBody;
-
-                message.Body = builder.ToMessageBody();
-                client.Send(message);
-            }
-
-            Assert.Equal(1, this.server.ReceivedEmailCount);
-            Assert.Equal(expectedBody, this.server.ReceivedEmail[0].MessageParts[0].BodyData);
-        }
-
-        [Fact]
-        public void Send_Email_With_Priority()
-        {
-            using (SmtpClient client = new SmtpClient())
-            {
-                client.Connect("localhost", this.server.Configuration.Port, false);
-                var from = new MailboxAddress("carlos@netdumbster.com");
-                var to = new MailboxAddress("karina@netdumbster.com");
-
-                var message = new MimeMessage();
-
-                message.From.Add(from);
-                message.To.Add(to);
-                message.Subject = "test";
-                message.Body = new TextPart("plain") { Text = "this is the body" };
-                message.Priority = MessagePriority.Urgent;
-                message.XPriority = XMessagePriority.Highest;
-                message.Importance = MessageImportance.High;
-
-                client.Send(message);
-            }
-
-            Assert.Equal(1, this.server.ReceivedEmailCount);
-            Assert.Equal("this is the body", this.server.ReceivedEmail[0].MessageParts[0].BodyData);
-            Assert.Equal("1 (Highest)", this.server.ReceivedEmail[0].XPriority);
-            Assert.Equal("urgent", this.server.ReceivedEmail[0].Priority);
-            Assert.Equal("high", this.server.ReceivedEmail[0].Importance);
-        }
-
-        [Fact]
-        public void Send_Email_With_RussianText()
-        {
-            string body = string.Empty;
-            using (SmtpClient client = new SmtpClient())
-            {
-                client.Connect("localhost", this.server.Configuration.Port, false);
-                var from = new MailboxAddress("carlos@netdumbster.com");
-                var to = new MailboxAddress("karina@netdumbster.com");
-
-                var message = new MimeMessage();
-
-                message.From.Add(from);
-                message.To.Add(to);
-                message.Subject = "test";
-
-                var builder = new BodyBuilder();
-                body = "Съешь ещё этих мягких французских булок, да выпей чаю" +
-                       "Съешь ещё этих мягких французских булок, да выпей чаю" +
-                       "Съешь ещё этих мягких французских булок, да выпей чаю" +
-                       "Съешь ещё этих мягких французских булок, да выпей чаю" +
-                       "Съешь ещё этих мягких французских булок, да выпей чаю" +
-                       "Съешь ещё этих мягких французских булок, да выпей чаю";
-                builder.TextBody = body;
-
-                message.Body = builder.ToMessageBody();
-
-                client.Send(message);
-            }
-
-            Assert.Equal(1, this.server.ReceivedEmailCount);
-            Assert.Equal(body, this.server.ReceivedEmail[0].MessageParts[0].BodyData);
-
-            this.server.Stop();
-        }
-
-        [Fact]
-        public void Send_Email_With_UTF8_Chars()
-        {
-            string body = string.Empty;
-            using (SmtpClient client = new SmtpClient())
-            {
-                client.Connect("localhost", this.server.Configuration.Port, false);
-                var from = new MailboxAddress("carlos@netdumbster.com");
-                var to = new MailboxAddress("karina@netdumbster.com");
-
-                var message = new MimeMessage();
-
-                message.From.Add(from);
-                message.To.Add(to);
-                message.Subject = "test";
-
-                var builder = new BodyBuilder();
-                body = "µ¶®¥§";
-                builder.TextBody = body;
-
-                message.Body = builder.ToMessageBody();
-
-                client.Send(message);
-            }
-
-            Assert.Equal(1, this.server.ReceivedEmailCount);
-            Assert.Equal(body, this.server.ReceivedEmail[0].MessageParts[0].BodyData);
-
-            this.server.Stop();
-        }
-
-        [Fact]
-        public void Send_Fires_Message_Received_Event()
-        {
-            int port = GetRandomUnusedPort();
-            SimpleSmtpServer fixedPortServer = this.StartServer(port);
-            fixedPortServer.MessageReceived += (sender, args) =>
-            {
-                Assert.NotNull(args.Message);
-                Assert.Equal(1, fixedPortServer.ReceivedEmailCount);
-                Assert.Equal("this is the body", args.Message.MessageParts[0].BodyData);
-            };
-
-            this.SendMail(false, false, null, port);
-
-            fixedPortServer.Stop();
-        }
-
-        [Fact]
-        public void Send_Html_Email()
-        {
-            this.SendMail(false, true, null);
-            Assert.Equal(1, this.server.ReceivedEmailCount);
-            Assert.Equal("this is the html body", this.server.ReceivedEmail[0].MessageParts[0].BodyData);
-        }
-
-        [Fact]
-        public void Send_One_Mail()
-        {
-            this.SendMail();
-            Assert.Equal(1, this.server.ReceivedEmailCount);
-            Assert.Equal("this is the body", this.server.ReceivedEmail[0].MessageParts[0].BodyData);
-        }
-
-        [Fact]
-        public void If_Client_Is_Not_Disposed_Server_Everything_Keeps_Working()
-        {
-            var port = GetRandomUnusedPort();
-            var host = "localhost";
-            using (SimpleSmtpServer emailServer = this.StartServer(port))
-            {
-                var client = new SmtpClient();
-                client.Connect(host, port, false);
-                var from = new MailboxAddress("carlos@netdumbster.com");
-                var to = new MailboxAddress("karina@netdumbster.com");
-
-                var message = new MimeMessage();
-
-                message.From.Add(from);
-                message.To.Add(to);
-                message.Subject = "This is an email";
-                var builder = new BodyBuilder();
-                builder.TextBody = "body of email";
-                message.Body = builder.ToMessageBody();
-
-                client.Send(message);
-            }
-
-            using (SimpleSmtpServer emailServer = this.StartServer(port))
-            {
-                using (SmtpClient client = new SmtpClient())
-                {
-                    client.Connect(host, port, false);
-                    var from = new MailboxAddress("carlos@netdumbster.com");
-                    var to = new MailboxAddress("karina@netdumbster.com");
-
-                    var message = new MimeMessage();
-
-                    message.From.Add(from);
-                    message.To.Add(to);
-                    message.Subject = "This is an email";
-                    var builder = new BodyBuilder();
-                    builder.TextBody = "body of email";
-                    message.Body = builder.ToMessageBody();
-
-                    client.Send(message);
-                }
-            }
-        }
-
-        [Fact]
-        public void Send_One_Mail_Clear_Send_Another_Mail()
-        {
-            this.SendMail();
-            Assert.Equal(1, this.server.ReceivedEmailCount);
-            Assert.Equal("this is the body", this.server.ReceivedEmail[0].MessageParts[0].BodyData);
-            this.server.ClearReceivedEmail();
-            this.SendMail();
-            Assert.Equal("this is the body", this.server.ReceivedEmail[0].MessageParts[0].BodyData);
-        }
-
-        [Fact]
-        public void Send_One_Mail_With_SmtpAuth()
-        {
-            this.SendMail(true);
-            Assert.Equal(1, this.server.ReceivedEmailCount);
-        }
-
-        [Fact]
-        public void Start_Server_Random_Port()
-        {
-            SimpleSmtpServer randomPortServer = this.StartServer();
-            Assert.True(randomPortServer.Configuration.Port > 0);
-            randomPortServer.Stop();
-        }
-
-        [Fact]
-        public void Send_Attachments_Mails_SpecialChars()
-        {
-            var files = Directory.GetFiles("Content");
-            SendMail(false, files);
-            Assert.Equal(files.Length, this.server.ReceivedEmailCount);
-            var smtpMail = this.server.ReceivedEmail[0];
-            using (var mailMessage = MailMessageMimeParser.ParseMessage(new System.IO.StringReader(smtpMail.Data)))
-            {
-                foreach (var m in mailMessage.Attachments)
-                {
-                    Console.WriteLine(m.Name);
-<<<<<<< HEAD
-                    Assert.EndsWith(m.Name, files[0]);
-=======
-                    Assert.Contains(m.Name, files[0]);
->>>>>>> 287fce53
-                }
-            }
-        }
-
-        [Fact(Timeout = 10000)]
-        public async Task Reusing_Smtp_Client_Should_Not_Fail()
-        {
-            var config = Configuration.Configure();
-            using var server = SimpleSmtpServer.Start(config.WithRandomPort().Port);
-            SmtpClient client = new SmtpClient();
-            client.Connect("localhost", server.Configuration.Port, false);
-
-            var from = new MailboxAddress("carlos@netdumbster.com");
-            var to = new MailboxAddress("karina@netdumbster.com");
-
-            var message = new MimeMessage();
-
-            message.From.Add(from);
-            message.To.Add(to);
-            message.Subject = "This is an email";
-            var builder = new BodyBuilder();
-            builder.TextBody = "body of email";
-            message.Body = builder.ToMessageBody();
-
-            for (int messageNo = 0; messageNo < 2; messageNo++)
-            {
-                await client.SendAsync(message);
-
-                Assert.Equal(messageNo + 1, server.ReceivedEmailCount);
-            }
-        }
-
-        protected void SendMail()
-        {
-            this.SendMail(false);
-        }
-
-        protected void SendMail(bool smtpAuth)
-        {
-            this.SendMail(smtpAuth, false, null);
-        }
-
-        protected void SendMail(bool smtpAuth, bool isBodyHtml, byte[] attachment)
-        {
-            this.SendMail(smtpAuth, isBodyHtml, attachment, this.server.Configuration.Port);
-        }
-
-        protected void SendMail(bool smtpAuth, bool isBodyHtml, byte[] attachment, int serverPort)
-        {
-            using (SmtpClient client = new SmtpClient())
-            {
-                client.Connect("localhost", serverPort, false);
-                var from = new MailboxAddress("carlos@netdumbster.com");
-                var to = new MailboxAddress("karina@netdumbster.com");
-
-                var message = new MimeMessage();
-
-                message.From.Add(from);
-                message.To.Add(to);
-                message.Subject = "test";
-
-                var builder = new BodyBuilder();
-                if (!isBodyHtml)
-                {
-                    builder.TextBody = "this is the body";
-                }
-                else
-                {
-                    builder.HtmlBody = "this is the html body";
-                }
-
-                if (attachment != null)
-                {
-                    builder.Attachments.Add("image", new MemoryStream(attachment), ContentType.Parse("image/jpeg"));
-                }
-
-                message.Body = builder.ToMessageBody();
-
-                if (smtpAuth)
-                {
-                    client.Authenticate("userName", "Password");
-                }
-
-                client.Send(message);
-            }
-        }
-
-        protected void SendMail(bool smtpAuth, IEnumerable<string> attach)
-        {
-            using (SmtpClient client = new SmtpClient())
-            {
-                client.Connect("localhost", this.server.Configuration.Port, false);
-                var from = new MailboxAddress("carlos@netdumbster.com");
-                var to = new MailboxAddress("karina@netdumbster.com");
-
-                var message = new MimeMessage();
-                message.From.Add(from);
-                message.To.Add(to);
-                message.Subject = "test";
-
-                var builder = new BodyBuilder();
-                builder.TextBody = "this is the body";
-
-                foreach (var fileName in attach)
-                    builder.Attachments.Add(fileName);
-
-                if (smtpAuth)
-                {
-                    NetworkCredential credentials = new NetworkCredential("user", "pwd");
-                    client.Authenticate(credentials);
-                }
-
-                message.Body = builder.ToMessageBody();
-
-                client.Send(message);
-            }
-        }
-
-        private bool disposedValue = false; // To detect redundant calls
-
-        protected virtual void Dispose(bool disposing)
-        {
-            if (!disposedValue)
-            {
-                if (disposing)
-                {
-                    this.server.Stop();
-                }
-
-                disposedValue = true;
-            }
-        }
-
-        static int GetRandomUnusedPort()
-        {
-            try
-            {
-                var listener = new TcpListener(IPAddress.Any, 0);
-                listener.Start();
-                var port = ((IPEndPoint)listener.LocalEndpoint).Port;
-                listener.Stop();
-                return port;
-            }
-            catch
-            {
-                throw;
-            }
-        }
-
-        // This code added to correctly implement the disposable pattern.
-        void IDisposable.Dispose()
-        {
-            Dispose(true);
-        }
-    }
-}
+﻿namespace netDumbster.Test
+{
+    using System;
+    using System.Collections.Generic;
+    using System.IO;
+    using System.Net;
+    using System.Text;
+    using netDumbster.smtp;
+    using netDumbster.smtp.Logging;
+    using Xunit;
+    using System.Threading.Tasks;
+    using System.Net.Sockets;
+    using MailKit.Net.Smtp;
+    using MimeKit;
+
+    public class TestsBase : IDisposable
+    {
+        protected SimpleSmtpServer server;
+
+        private Random _Rnd = new Random();
+
+        public TestsBase()
+        {
+            LogManager.GetLogger = type => new ConsoleLogger(type);
+            this.server = this.StartServer();
+        }
+
+        protected virtual SimpleSmtpServer StartServer()
+        {
+            return SimpleSmtpServer.Start();
+        }
+
+        protected virtual SimpleSmtpServer StartServer(int port)
+        {
+            return SimpleSmtpServer.Start(port);
+        }
+
+        [Fact]
+        public void Subject_Is_Not_Empty()
+        {
+            this.SendMail();
+            Assert.Equal("test", this.server.ReceivedEmail[0].Subject);
+        }
+
+        [Fact]
+        public void Send_10_Mails()
+        {
+            for (var i = 0; i < 10; i++)
+            {
+                this.SendMail();
+                Assert.Equal(i + 1, this.server.ReceivedEmailCount);
+            }
+
+            Assert.Equal(10, this.server.ReceivedEmailCount);
+        }
+
+        [Fact]
+        public void Send_10_Mail_With_SmtpAuth()
+        {
+            for (var i = 0; i < 10; i++)
+            {
+                this.SendMail(true);
+                Assert.Equal(i + 1, this.server.ReceivedEmailCount);
+            }
+
+            Assert.Equal(10, this.server.ReceivedEmailCount);
+        }
+
+        [Fact]
+        public void Send_Email_And_Restart_Server_Using_The_Same_Port()
+        {
+            int port = 5003;
+            SimpleSmtpServer fixedPortServer = this.StartServer(port);
+
+            this.SendMail(false, false, null, port);
+
+            Assert.Equal(1, fixedPortServer.ReceivedEmailCount);
+            Assert.Equal("this is the body", fixedPortServer.ReceivedEmail[0].MessageParts[0].BodyData);
+
+            fixedPortServer.Stop();
+
+            fixedPortServer = this.StartServer(port);
+
+            this.SendMail(false, false, null, port);
+
+            Assert.Equal(1, fixedPortServer.ReceivedEmailCount);
+            Assert.Equal("this is the body", fixedPortServer.ReceivedEmail[0].MessageParts[0].BodyData);
+
+            fixedPortServer.Stop();
+        }
+
+        [Fact]
+        public void Send_Email_When_Server_Not_Running()
+        {
+            this.server.Stop();
+            var ex = Record.Exception(() => this.SendMail());
+            Assert.IsAssignableFrom<SocketException>(ex);
+        }
+
+        [Fact]
+        public void Send_Email_With_AlternateViews()
+        {
+            using (SmtpClient client = new SmtpClient())
+            {
+                client.Connect("localhost", this.server.Configuration.Port, false);
+                var from = new MailboxAddress("carlos@netdumbster.com");
+                var to = new MailboxAddress("karina@netdumbster.com");
+
+                var message = new MimeMessage();
+
+                message.From.Add(from);
+                message.To.Add(to);
+                message.Subject = "test";
+
+                var builder = new BodyBuilder();
+                builder.TextBody = "this is the body";
+                builder.HtmlBody = "FooBar";
+
+                message.Body = builder.ToMessageBody();
+
+                client.Send(message);
+            }
+
+            Assert.Equal(1, this.server.ReceivedEmailCount);
+            var smtpMessage = this.server.ReceivedEmail[0];
+
+            Assert.Equal(2, smtpMessage.MessageParts.Length);
+            Assert.Contains("text/plain", smtpMessage.MessageParts[0].HeaderData);
+            Assert.Equal("this is the body", smtpMessage.MessageParts[0].BodyData);
+            Assert.Contains("text/html", smtpMessage.MessageParts[1].HeaderData);
+            Assert.Equal("FooBar", smtpMessage.MessageParts[1].BodyData);
+        }
+
+        [Fact]
+        public void Send_Email_With_AlternateViews_And_Attachments()
+        {
+            using (SmtpClient client = new SmtpClient())
+            {
+                client.Connect("localhost", this.server.Configuration.Port, false);
+                var from = new MailboxAddress("carlos@netdumbster.com");
+                var to = new MailboxAddress("karina@netdumbster.com");
+
+                var message = new MimeMessage();
+
+                message.From.Add(from);
+                message.To.Add(to);
+                message.Subject = "test";
+
+                var builder = new BodyBuilder();
+                builder.TextBody = "this is the body";
+                builder.HtmlBody = "FooBar";
+
+                builder.Attachments.Add("Attachment1", System.Text.Encoding.UTF8.GetBytes("Attachment1"), ContentType.Parse("application/octet-stream"));
+                builder.Attachments.Add("Attachment2", System.Text.Encoding.UTF8.GetBytes("Attachment2"), ContentType.Parse("application/octet-stream"));
+                builder.Attachments.Add("Attachment3", System.Text.Encoding.UTF8.GetBytes("Attachment3"), ContentType.Parse("application/octet-stream"));
+
+                message.Body = builder.ToMessageBody();
+
+                client.Send(message);
+            }
+
+            Assert.Equal(1, this.server.ReceivedEmailCount);
+            var smtpMessage = this.server.ReceivedEmail[0];
+            Assert.Equal(5, smtpMessage.MessageParts.Length);
+            Assert.Contains("text/plain", smtpMessage.MessageParts[0].HeaderData);
+            Assert.Equal("this is the body", smtpMessage.MessageParts[0].BodyData);
+            Assert.Contains("text/html", smtpMessage.MessageParts[1].HeaderData);
+            Assert.Equal("FooBar", smtpMessage.MessageParts[1].BodyData);
+        }
+
+        [Fact]
+        public void Send_Email_With_Attachment()
+        {
+            var data = new byte[] { 0x1 };
+
+            this.SendMail(false, true, data);
+            Assert.Equal(1, this.server.ReceivedEmailCount);
+            Assert.Equal("this is the html body", this.server.ReceivedEmail[0].MessageParts[0].BodyData);
+            Assert.NotNull(this.server.ReceivedEmail[0].MessageParts[1]);
+            Assert.NotNull(this.server.ReceivedEmail[0].MessageParts[1].BodyData);
+            Assert.NotEmpty(this.server.ReceivedEmail[0].MessageParts[1].BodyData);
+            Assert.Equal(data, UTF8Encoding.UTF8.GetBytes(this.server.ReceivedEmail[0].MessageParts[1].BodyData));
+        }
+
+        [Fact]
+        public void Send_Multiline_Email()
+        {
+            var expectedBody = $"this is the body{Environment.NewLine}line2{Environment.NewLine}line3";
+
+            using (SmtpClient client = new SmtpClient())
+            {
+                client.Connect("localhost", this.server.Configuration.Port, false);
+                var from = new MailboxAddress("carlos@netdumbster.com");
+                var to = new MailboxAddress("karina@netdumbster.com");
+
+                var message = new MimeMessage();
+
+                message.From.Add(from);
+                message.To.Add(to);
+                message.Subject = "test";
+
+                var builder = new BodyBuilder();
+                builder.TextBody = expectedBody;
+
+                message.Body = builder.ToMessageBody();
+                client.Send(message);
+            }
+
+            Assert.Equal(1, this.server.ReceivedEmailCount);
+            Assert.Equal(expectedBody, this.server.ReceivedEmail[0].MessageParts[0].BodyData);
+        }
+
+        [Fact]
+        public void Send_Email_With_Priority()
+        {
+            using (SmtpClient client = new SmtpClient())
+            {
+                client.Connect("localhost", this.server.Configuration.Port, false);
+                var from = new MailboxAddress("carlos@netdumbster.com");
+                var to = new MailboxAddress("karina@netdumbster.com");
+
+                var message = new MimeMessage();
+
+                message.From.Add(from);
+                message.To.Add(to);
+                message.Subject = "test";
+                message.Body = new TextPart("plain") { Text = "this is the body" };
+                message.Priority = MessagePriority.Urgent;
+                message.XPriority = XMessagePriority.Highest;
+                message.Importance = MessageImportance.High;
+
+                client.Send(message);
+            }
+
+            Assert.Equal(1, this.server.ReceivedEmailCount);
+            Assert.Equal("this is the body", this.server.ReceivedEmail[0].MessageParts[0].BodyData);
+            Assert.Equal("1 (Highest)", this.server.ReceivedEmail[0].XPriority);
+            Assert.Equal("urgent", this.server.ReceivedEmail[0].Priority);
+            Assert.Equal("high", this.server.ReceivedEmail[0].Importance);
+        }
+
+        [Fact]
+        public void Send_Email_With_RussianText()
+        {
+            string body = string.Empty;
+            using (SmtpClient client = new SmtpClient())
+            {
+                client.Connect("localhost", this.server.Configuration.Port, false);
+                var from = new MailboxAddress("carlos@netdumbster.com");
+                var to = new MailboxAddress("karina@netdumbster.com");
+
+                var message = new MimeMessage();
+
+                message.From.Add(from);
+                message.To.Add(to);
+                message.Subject = "test";
+
+                var builder = new BodyBuilder();
+                body = "Съешь ещё этих мягких французских булок, да выпей чаю" +
+                       "Съешь ещё этих мягких французских булок, да выпей чаю" +
+                       "Съешь ещё этих мягких французских булок, да выпей чаю" +
+                       "Съешь ещё этих мягких французских булок, да выпей чаю" +
+                       "Съешь ещё этих мягких французских булок, да выпей чаю" +
+                       "Съешь ещё этих мягких французских булок, да выпей чаю";
+                builder.TextBody = body;
+
+                message.Body = builder.ToMessageBody();
+
+                client.Send(message);
+            }
+
+            Assert.Equal(1, this.server.ReceivedEmailCount);
+            Assert.Equal(body, this.server.ReceivedEmail[0].MessageParts[0].BodyData);
+
+            this.server.Stop();
+        }
+
+        [Fact]
+        public void Send_Email_With_UTF8_Chars()
+        {
+            string body = string.Empty;
+            using (SmtpClient client = new SmtpClient())
+            {
+                client.Connect("localhost", this.server.Configuration.Port, false);
+                var from = new MailboxAddress("carlos@netdumbster.com");
+                var to = new MailboxAddress("karina@netdumbster.com");
+
+                var message = new MimeMessage();
+
+                message.From.Add(from);
+                message.To.Add(to);
+                message.Subject = "test";
+
+                var builder = new BodyBuilder();
+                body = "µ¶®¥§";
+                builder.TextBody = body;
+
+                message.Body = builder.ToMessageBody();
+
+                client.Send(message);
+            }
+
+            Assert.Equal(1, this.server.ReceivedEmailCount);
+            Assert.Equal(body, this.server.ReceivedEmail[0].MessageParts[0].BodyData);
+
+            this.server.Stop();
+        }
+
+        [Fact]
+        public void Send_Fires_Message_Received_Event()
+        {
+            int port = GetRandomUnusedPort();
+            SimpleSmtpServer fixedPortServer = this.StartServer(port);
+            fixedPortServer.MessageReceived += (sender, args) =>
+            {
+                Assert.NotNull(args.Message);
+                Assert.Equal(1, fixedPortServer.ReceivedEmailCount);
+                Assert.Equal("this is the body", args.Message.MessageParts[0].BodyData);
+            };
+
+            this.SendMail(false, false, null, port);
+
+            fixedPortServer.Stop();
+        }
+
+        [Fact]
+        public void Send_Html_Email()
+        {
+            this.SendMail(false, true, null);
+            Assert.Equal(1, this.server.ReceivedEmailCount);
+            Assert.Equal("this is the html body", this.server.ReceivedEmail[0].MessageParts[0].BodyData);
+        }
+
+        [Fact]
+        public void Send_One_Mail()
+        {
+            this.SendMail();
+            Assert.Equal(1, this.server.ReceivedEmailCount);
+            Assert.Equal("this is the body", this.server.ReceivedEmail[0].MessageParts[0].BodyData);
+        }
+
+        [Fact]
+        public void If_Client_Is_Not_Disposed_Server_Everything_Keeps_Working()
+        {
+            var port = GetRandomUnusedPort();
+            var host = "localhost";
+            using (SimpleSmtpServer emailServer = this.StartServer(port))
+            {
+                var client = new SmtpClient();
+                client.Connect(host, port, false);
+                var from = new MailboxAddress("carlos@netdumbster.com");
+                var to = new MailboxAddress("karina@netdumbster.com");
+
+                var message = new MimeMessage();
+
+                message.From.Add(from);
+                message.To.Add(to);
+                message.Subject = "This is an email";
+                var builder = new BodyBuilder();
+                builder.TextBody = "body of email";
+                message.Body = builder.ToMessageBody();
+
+                client.Send(message);
+            }
+
+            using (SimpleSmtpServer emailServer = this.StartServer(port))
+            {
+                using (SmtpClient client = new SmtpClient())
+                {
+                    client.Connect(host, port, false);
+                    var from = new MailboxAddress("carlos@netdumbster.com");
+                    var to = new MailboxAddress("karina@netdumbster.com");
+
+                    var message = new MimeMessage();
+
+                    message.From.Add(from);
+                    message.To.Add(to);
+                    message.Subject = "This is an email";
+                    var builder = new BodyBuilder();
+                    builder.TextBody = "body of email";
+                    message.Body = builder.ToMessageBody();
+
+                    client.Send(message);
+                }
+            }
+        }
+
+        [Fact]
+        public void Send_One_Mail_Clear_Send_Another_Mail()
+        {
+            this.SendMail();
+            Assert.Equal(1, this.server.ReceivedEmailCount);
+            Assert.Equal("this is the body", this.server.ReceivedEmail[0].MessageParts[0].BodyData);
+            this.server.ClearReceivedEmail();
+            this.SendMail();
+            Assert.Equal("this is the body", this.server.ReceivedEmail[0].MessageParts[0].BodyData);
+        }
+
+        [Fact]
+        public void Send_One_Mail_With_SmtpAuth()
+        {
+            this.SendMail(true);
+            Assert.Equal(1, this.server.ReceivedEmailCount);
+        }
+
+        [Fact]
+        public void Start_Server_Random_Port()
+        {
+            SimpleSmtpServer randomPortServer = this.StartServer();
+            Assert.True(randomPortServer.Configuration.Port > 0);
+            randomPortServer.Stop();
+        }
+
+        [Fact]
+        public void Send_Attachments_Mails_SpecialChars()
+        {
+            var files = Directory.GetFiles("Content");
+            SendMail(false, files);
+            Assert.Equal(files.Length, this.server.ReceivedEmailCount);
+            var smtpMail = this.server.ReceivedEmail[0];
+            using (var mailMessage = MailMessageMimeParser.ParseMessage(new System.IO.StringReader(smtpMail.Data)))
+            {
+                foreach (var m in mailMessage.Attachments)
+                {
+                    Console.WriteLine(m.Name);
+                    Assert.EndsWith(m.Name, files[0]);
+                }
+            }
+        }
+
+        [Fact(Timeout = 10000)]
+        public async Task Reusing_Smtp_Client_Should_Not_Fail()
+        {
+            var config = Configuration.Configure();
+            using var server = SimpleSmtpServer.Start(config.WithRandomPort().Port);
+            SmtpClient client = new SmtpClient();
+            client.Connect("localhost", server.Configuration.Port, false);
+
+            var from = new MailboxAddress("carlos@netdumbster.com");
+            var to = new MailboxAddress("karina@netdumbster.com");
+
+            var message = new MimeMessage();
+
+            message.From.Add(from);
+            message.To.Add(to);
+            message.Subject = "This is an email";
+            var builder = new BodyBuilder();
+            builder.TextBody = "body of email";
+            message.Body = builder.ToMessageBody();
+
+            for (int messageNo = 0; messageNo < 2; messageNo++)
+            {
+                await client.SendAsync(message);
+
+                Assert.Equal(messageNo + 1, server.ReceivedEmailCount);
+            }
+        }
+
+        protected void SendMail()
+        {
+            this.SendMail(false);
+        }
+
+        protected void SendMail(bool smtpAuth)
+        {
+            this.SendMail(smtpAuth, false, null);
+        }
+
+        protected void SendMail(bool smtpAuth, bool isBodyHtml, byte[] attachment)
+        {
+            this.SendMail(smtpAuth, isBodyHtml, attachment, this.server.Configuration.Port);
+        }
+
+        protected void SendMail(bool smtpAuth, bool isBodyHtml, byte[] attachment, int serverPort)
+        {
+            using (SmtpClient client = new SmtpClient())
+            {
+                client.Connect("localhost", serverPort, false);
+                var from = new MailboxAddress("carlos@netdumbster.com");
+                var to = new MailboxAddress("karina@netdumbster.com");
+
+                var message = new MimeMessage();
+
+                message.From.Add(from);
+                message.To.Add(to);
+                message.Subject = "test";
+
+                var builder = new BodyBuilder();
+                if (!isBodyHtml)
+                {
+                    builder.TextBody = "this is the body";
+                }
+                else
+                {
+                    builder.HtmlBody = "this is the html body";
+                }
+
+                if (attachment != null)
+                {
+                    builder.Attachments.Add("image", new MemoryStream(attachment), ContentType.Parse("image/jpeg"));
+                }
+
+                message.Body = builder.ToMessageBody();
+
+                if (smtpAuth)
+                {
+                    client.Authenticate("userName", "Password");
+                }
+
+                client.Send(message);
+            }
+        }
+
+        protected void SendMail(bool smtpAuth, IEnumerable<string> attach)
+        {
+            using (SmtpClient client = new SmtpClient())
+            {
+                client.Connect("localhost", this.server.Configuration.Port, false);
+                var from = new MailboxAddress("carlos@netdumbster.com");
+                var to = new MailboxAddress("karina@netdumbster.com");
+
+                var message = new MimeMessage();
+                message.From.Add(from);
+                message.To.Add(to);
+                message.Subject = "test";
+
+                var builder = new BodyBuilder();
+                builder.TextBody = "this is the body";
+
+                foreach (var fileName in attach)
+                    builder.Attachments.Add(fileName);
+
+                if (smtpAuth)
+                {
+                    NetworkCredential credentials = new NetworkCredential("user", "pwd");
+                    client.Authenticate(credentials);
+                }
+
+                message.Body = builder.ToMessageBody();
+
+                client.Send(message);
+            }
+        }
+
+        private bool disposedValue = false; // To detect redundant calls
+
+        protected virtual void Dispose(bool disposing)
+        {
+            if (!disposedValue)
+            {
+                if (disposing)
+                {
+                    this.server.Stop();
+                }
+
+                disposedValue = true;
+            }
+        }
+
+        static int GetRandomUnusedPort()
+        {
+            try
+            {
+                var listener = new TcpListener(IPAddress.Any, 0);
+                listener.Start();
+                var port = ((IPEndPoint)listener.LocalEndpoint).Port;
+                listener.Stop();
+                return port;
+            }
+            catch
+            {
+                throw;
+            }
+        }
+
+        // This code added to correctly implement the disposable pattern.
+        void IDisposable.Dispose()
+        {
+            Dispose(true);
+        }
+    }
+}