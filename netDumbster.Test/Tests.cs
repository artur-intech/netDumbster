﻿// Copyright (c) 2010, Hexasystems Corporation
// All rights reserved.

namespace netDumbster.Test
{
    using netDumbster.smtp;
    using NUnit.Framework;

    [TestFixture]
    public class Tests : TestsBase
    {
<<<<<<< HEAD
        private SimpleSmtpServer server;
        private Random _Rnd = new Random();

        public Tests()
        {
            LogManager.GetLogger = type => new ConsoleLogger(type);
        }

        [Test]
        public void Send_100_Mails()
        {
            for (var i = 0; i < 100; i++)
            {
                this.SendMail();
                Assert.AreEqual(i +1, this.server.ReceivedEmailCount);
            }

            Assert.AreEqual(100, this.server.ReceivedEmailCount);
        }

        [Test]
        public void Send_100_Mail_With_SmtpAuth()
        {
            for (var i = 0; i < 100; i++)
            {
                this.SendMail(true);
                Assert.AreEqual(i + 1, this.server.ReceivedEmailCount);
            }

            Assert.AreEqual(100, this.server.ReceivedEmailCount);
        }

        [Test]
        public void Send_Email_And_Restart_Server_Using_The_Same_Port()
        {
            int port = 50003;
            SimpleSmtpServer fixedPortServer = SimpleSmtpServer.Start(port);

            this.SendMail(false, false, null, port);

            Assert.AreEqual(1, fixedPortServer.ReceivedEmailCount);
            Assert.AreEqual("this is the body", fixedPortServer.ReceivedEmail[0].MessageParts[0].BodyData);

            fixedPortServer.Stop();

            fixedPortServer = SimpleSmtpServer.Start(port);

            this.SendMail(false, false, null, port);

            Assert.AreEqual(1, fixedPortServer.ReceivedEmailCount);
            Assert.AreEqual("this is the body", fixedPortServer.ReceivedEmail[0].MessageParts[0].BodyData);

            fixedPortServer.Stop();
        }

        // Test is run several several times since we're testing asynchronous behaviour
        [Test]
        [Repeat(5)]
        public void Send_Email_When_Server_Not_Running()
        {
            this.server.Stop();
            Assert.Throws<SmtpException>(() => this.SendMail());
        }

        [Test]
        public void Send_Email_With_AlternateViews()
        {
            using (var client = new SmtpClient("localhost", this.server.Configuration.Port))
            {
                var mailMessage = new MailMessage("carlos@mendible.com", "karina@mendible.com", "test", "this is the body");
                mailMessage.AlternateViews.Add(AlternateView.CreateAlternateViewFromString("FooBar", new ContentType("text/html")));
                client.Send(mailMessage);
            }

            Assert.AreEqual(1, this.server.ReceivedEmailCount);
            var smtpMessage = this.server.ReceivedEmail[0];

            Assert.AreEqual(2, smtpMessage.MessageParts.Length);
            Assert.IsTrue(smtpMessage.MessageParts[0].HeaderData.Contains("text/plain"));
            Assert.AreEqual("this is the body", smtpMessage.MessageParts[0].BodyData);
            Assert.IsTrue(smtpMessage.MessageParts[1].HeaderData.Contains("text/html"));
            Assert.AreEqual("FooBar", smtpMessage.MessageParts[1].BodyData);
        }

        [Test]
        public void Send_Email_With_AlternateViews_And_Attachments()
        {
            using (var client = new SmtpClient("localhost", this.server.Configuration.Port))
            {
                var mailMessage = new MailMessage("carlos@mendible.com", "karina@mendible.com", "test", "this is the body");
                mailMessage.AlternateViews.Add(AlternateView.CreateAlternateViewFromString("FooBar", new ContentType("text/html")));
                mailMessage.Attachments.Add(Attachment.CreateAttachmentFromString("Attachment1", new ContentType("application/octet-stream")));
                mailMessage.Attachments.Add(Attachment.CreateAttachmentFromString("Attachment2", new ContentType("application/octet-stream")));
                mailMessage.Attachments.Add(Attachment.CreateAttachmentFromString("Attachment3", new ContentType("application/octet-stream")));
                client.Send(mailMessage);
            }

            Assert.AreEqual(1, this.server.ReceivedEmailCount);
            var smtpMessage = this.server.ReceivedEmail[0];
            Assert.AreEqual(5, smtpMessage.MessageParts.Length);
            Assert.IsTrue(smtpMessage.MessageParts[0].HeaderData.Contains("text/plain"));
            Assert.AreEqual("this is the body", smtpMessage.MessageParts[0].BodyData);
            Assert.IsTrue(smtpMessage.MessageParts[1].HeaderData.Contains("text/html"));
            Assert.AreEqual("FooBar", smtpMessage.MessageParts[1].BodyData);
        }

        [Test]
        public void Send_Email_With_Attachment()
        {
            var data = new byte[] { 0x1 };

            this.SendMail(false, true, data);
            Assert.AreEqual(1, this.server.ReceivedEmailCount);
            Assert.AreEqual("this is the html body", this.server.ReceivedEmail[0].MessageParts[0].BodyData);
            Assert.IsNotNull(this.server.ReceivedEmail[0].MessageParts[1]);
            Assert.IsNotNull(this.server.ReceivedEmail[0].MessageParts[1].BodyData);
            Assert.IsNotEmpty(this.server.ReceivedEmail[0].MessageParts[1].BodyData);
            Assert.AreEqual(System.Convert.ToBase64String(data) + "\r\n", this.server.ReceivedEmail[0].MessageParts[1].BodyData);
        }

        [Test]
        public void Send_Email_With_Many_Lines()
        {
            using (SmtpClient client = new SmtpClient("localhost", this.server.Configuration.Port))
            {
                var mailMessage = new MailMessage("carlos@mendible.com", "karina@mendible.com", "test", "this is the body\r\nline2\r\nline3");
                mailMessage.IsBodyHtml = false;
                client.Send(mailMessage);
            }

            Assert.AreEqual(1, this.server.ReceivedEmailCount);
            Assert.AreEqual("this is the body\r\nline2\r\nline3", this.server.ReceivedEmail[0].MessageParts[0].BodyData);
        }

        [Test]
        public void Send_Email_With_Priority()
        {
            using (SmtpClient client = new SmtpClient("localhost", this.server.Configuration.Port))
            {
                var mailMessage = new MailMessage("carlos@mendible.com", "karina@mendible.com", "test", "this is the body");
                mailMessage.IsBodyHtml = false;
                mailMessage.Priority = MailPriority.High;
                client.Send(mailMessage);
            }

            Assert.AreEqual(1, this.server.ReceivedEmailCount);
            Assert.AreEqual("this is the body", this.server.ReceivedEmail[0].MessageParts[0].BodyData);
            Assert.AreEqual("1", this.server.ReceivedEmail[0].XPriority);
            Assert.AreEqual("urgent", this.server.ReceivedEmail[0].Priority);
            Assert.AreEqual("high", this.server.ReceivedEmail[0].Importance);
        }

        [Test]
        public void Send_Email_With_RussianText()
        {
            string body = string.Empty;
            using (SmtpClient client = new SmtpClient("localhost", this.server.Configuration.Port))
            {
                body = "Съешь ещё этих мягких французских булок, да выпей чаю" +
                       "Съешь ещё этих мягких французских булок, да выпей чаю" +
                       "Съешь ещё этих мягких французских булок, да выпей чаю" +
                       "Съешь ещё этих мягких французских булок, да выпей чаю" +
                       "Съешь ещё этих мягких французских булок, да выпей чаю" +
                       "Съешь ещё этих мягких французских булок, да выпей чаю";
                var mailMessage = new MailMessage("carlos@mendible.com", "karina@mendible.com", "test", body);
                mailMessage.IsBodyHtml = false;
                client.Send(mailMessage);
            }

            Assert.AreEqual(1, this.server.ReceivedEmailCount);
            Assert.AreEqual("base64", this.server.ReceivedEmail[0].Headers["content-transfer-encoding"]);
            Assert.AreEqual(
                body,
                System.Text.Encoding.UTF8.GetString(System.Convert.FromBase64String(this.server.ReceivedEmail[0].MessageParts[0].BodyData)));

            this.server.Stop();
        }

        [Test]
        public void Send_Fires_Message_Received_Event()
        {
            int port = 50004;
            SimpleSmtpServer fixedPortServer = SimpleSmtpServer.Start(port);
            fixedPortServer.MessageReceived += (sender, args) =>
            {
                Assert.IsNotNull(args.Message);
                Assert.AreEqual(1, fixedPortServer.ReceivedEmailCount);
                Assert.AreEqual("this is the body", args.Message.MessageParts[0].BodyData);
            };

            this.SendMail(false, false, null, port);

            fixedPortServer.Stop();
        }

        [Test]
        public void Send_Html_Email()
        {
            this.SendMail(false, true, null);
            Assert.AreEqual(1, this.server.ReceivedEmailCount);
            Assert.AreEqual("this is the html body", this.server.ReceivedEmail[0].MessageParts[0].BodyData);
        }

        [Test]
        public void Send_One_Mail()
        {
            this.SendMail();
            Assert.AreEqual(1, this.server.ReceivedEmailCount);
            Assert.AreEqual("this is the body", this.server.ReceivedEmail[0].MessageParts[0].BodyData);
        }

        [Test]
        public void Send_One_Mail_Clear_Send_Another_Mail()
        {
            this.SendMail();
            Assert.AreEqual(1, this.server.ReceivedEmailCount);
            Assert.AreEqual("this is the body", this.server.ReceivedEmail[0].MessageParts[0].BodyData);
            this.server.ClearReceivedEmail();
            this.SendMail();
            Assert.AreEqual("this is the body", this.server.ReceivedEmail[0].MessageParts[0].BodyData);
        }

        [Test]
        public void Send_One_Mail_With_SmtpAuth()
        {
            this.SendMail(true);
            Assert.AreEqual(1, this.server.ReceivedEmailCount);
        }

        [SetUp]
        public void SetUp()
        {
            this.server = SimpleSmtpServer.Start();
        }

        [Test]
        public void Start_Server_Random_Port()
        {
            SimpleSmtpServer randomPortServer = SimpleSmtpServer.Start();
            Assert.Greater(randomPortServer.Configuration.Port, 0);
            randomPortServer.Stop();
        }

        [TearDown]
        public void TearDown()
        {
            this.server.Stop();
        }

        private void SendMail()
        {
            this.SendMail(false);
        }

        private void SendMail(bool smtpAuth)
        {
            this.SendMail(smtpAuth, false, null);
=======
        protected override SimpleSmtpServer StartServer()
        {
            return SimpleSmtpServer.Start();
>>>>>>> ced396b5
        }

        protected override SimpleSmtpServer StartServer(int port)
        {
<<<<<<< HEAD
            this.SendMail(smtpAuth, isBodyHtml, attachment, this.server.Configuration.Port);
=======
            return SimpleSmtpServer.Start(port);
>>>>>>> ced396b5
        }

    }
}<|MERGE_RESOLUTION|>--- conflicted
+++ resolved
@@ -1,287 +1,23 @@
-﻿// Copyright (c) 2010, Hexasystems Corporation
-// All rights reserved.
-
-namespace netDumbster.Test
-{
-    using netDumbster.smtp;
-    using NUnit.Framework;
-
-    [TestFixture]
-    public class Tests : TestsBase
-    {
-<<<<<<< HEAD
-        private SimpleSmtpServer server;
-        private Random _Rnd = new Random();
-
-        public Tests()
-        {
-            LogManager.GetLogger = type => new ConsoleLogger(type);
-        }
-
-        [Test]
-        public void Send_100_Mails()
-        {
-            for (var i = 0; i < 100; i++)
-            {
-                this.SendMail();
-                Assert.AreEqual(i +1, this.server.ReceivedEmailCount);
-            }
-
-            Assert.AreEqual(100, this.server.ReceivedEmailCount);
-        }
-
-        [Test]
-        public void Send_100_Mail_With_SmtpAuth()
-        {
-            for (var i = 0; i < 100; i++)
-            {
-                this.SendMail(true);
-                Assert.AreEqual(i + 1, this.server.ReceivedEmailCount);
-            }
-
-            Assert.AreEqual(100, this.server.ReceivedEmailCount);
-        }
-
-        [Test]
-        public void Send_Email_And_Restart_Server_Using_The_Same_Port()
-        {
-            int port = 50003;
-            SimpleSmtpServer fixedPortServer = SimpleSmtpServer.Start(port);
-
-            this.SendMail(false, false, null, port);
-
-            Assert.AreEqual(1, fixedPortServer.ReceivedEmailCount);
-            Assert.AreEqual("this is the body", fixedPortServer.ReceivedEmail[0].MessageParts[0].BodyData);
-
-            fixedPortServer.Stop();
-
-            fixedPortServer = SimpleSmtpServer.Start(port);
-
-            this.SendMail(false, false, null, port);
-
-            Assert.AreEqual(1, fixedPortServer.ReceivedEmailCount);
-            Assert.AreEqual("this is the body", fixedPortServer.ReceivedEmail[0].MessageParts[0].BodyData);
-
-            fixedPortServer.Stop();
-        }
-
-        // Test is run several several times since we're testing asynchronous behaviour
-        [Test]
-        [Repeat(5)]
-        public void Send_Email_When_Server_Not_Running()
-        {
-            this.server.Stop();
-            Assert.Throws<SmtpException>(() => this.SendMail());
-        }
-
-        [Test]
-        public void Send_Email_With_AlternateViews()
-        {
-            using (var client = new SmtpClient("localhost", this.server.Configuration.Port))
-            {
-                var mailMessage = new MailMessage("carlos@mendible.com", "karina@mendible.com", "test", "this is the body");
-                mailMessage.AlternateViews.Add(AlternateView.CreateAlternateViewFromString("FooBar", new ContentType("text/html")));
-                client.Send(mailMessage);
-            }
-
-            Assert.AreEqual(1, this.server.ReceivedEmailCount);
-            var smtpMessage = this.server.ReceivedEmail[0];
-
-            Assert.AreEqual(2, smtpMessage.MessageParts.Length);
-            Assert.IsTrue(smtpMessage.MessageParts[0].HeaderData.Contains("text/plain"));
-            Assert.AreEqual("this is the body", smtpMessage.MessageParts[0].BodyData);
-            Assert.IsTrue(smtpMessage.MessageParts[1].HeaderData.Contains("text/html"));
-            Assert.AreEqual("FooBar", smtpMessage.MessageParts[1].BodyData);
-        }
-
-        [Test]
-        public void Send_Email_With_AlternateViews_And_Attachments()
-        {
-            using (var client = new SmtpClient("localhost", this.server.Configuration.Port))
-            {
-                var mailMessage = new MailMessage("carlos@mendible.com", "karina@mendible.com", "test", "this is the body");
-                mailMessage.AlternateViews.Add(AlternateView.CreateAlternateViewFromString("FooBar", new ContentType("text/html")));
-                mailMessage.Attachments.Add(Attachment.CreateAttachmentFromString("Attachment1", new ContentType("application/octet-stream")));
-                mailMessage.Attachments.Add(Attachment.CreateAttachmentFromString("Attachment2", new ContentType("application/octet-stream")));
-                mailMessage.Attachments.Add(Attachment.CreateAttachmentFromString("Attachment3", new ContentType("application/octet-stream")));
-                client.Send(mailMessage);
-            }
-
-            Assert.AreEqual(1, this.server.ReceivedEmailCount);
-            var smtpMessage = this.server.ReceivedEmail[0];
-            Assert.AreEqual(5, smtpMessage.MessageParts.Length);
-            Assert.IsTrue(smtpMessage.MessageParts[0].HeaderData.Contains("text/plain"));
-            Assert.AreEqual("this is the body", smtpMessage.MessageParts[0].BodyData);
-            Assert.IsTrue(smtpMessage.MessageParts[1].HeaderData.Contains("text/html"));
-            Assert.AreEqual("FooBar", smtpMessage.MessageParts[1].BodyData);
-        }
-
-        [Test]
-        public void Send_Email_With_Attachment()
-        {
-            var data = new byte[] { 0x1 };
-
-            this.SendMail(false, true, data);
-            Assert.AreEqual(1, this.server.ReceivedEmailCount);
-            Assert.AreEqual("this is the html body", this.server.ReceivedEmail[0].MessageParts[0].BodyData);
-            Assert.IsNotNull(this.server.ReceivedEmail[0].MessageParts[1]);
-            Assert.IsNotNull(this.server.ReceivedEmail[0].MessageParts[1].BodyData);
-            Assert.IsNotEmpty(this.server.ReceivedEmail[0].MessageParts[1].BodyData);
-            Assert.AreEqual(System.Convert.ToBase64String(data) + "\r\n", this.server.ReceivedEmail[0].MessageParts[1].BodyData);
-        }
-
-        [Test]
-        public void Send_Email_With_Many_Lines()
-        {
-            using (SmtpClient client = new SmtpClient("localhost", this.server.Configuration.Port))
-            {
-                var mailMessage = new MailMessage("carlos@mendible.com", "karina@mendible.com", "test", "this is the body\r\nline2\r\nline3");
-                mailMessage.IsBodyHtml = false;
-                client.Send(mailMessage);
-            }
-
-            Assert.AreEqual(1, this.server.ReceivedEmailCount);
-            Assert.AreEqual("this is the body\r\nline2\r\nline3", this.server.ReceivedEmail[0].MessageParts[0].BodyData);
-        }
-
-        [Test]
-        public void Send_Email_With_Priority()
-        {
-            using (SmtpClient client = new SmtpClient("localhost", this.server.Configuration.Port))
-            {
-                var mailMessage = new MailMessage("carlos@mendible.com", "karina@mendible.com", "test", "this is the body");
-                mailMessage.IsBodyHtml = false;
-                mailMessage.Priority = MailPriority.High;
-                client.Send(mailMessage);
-            }
-
-            Assert.AreEqual(1, this.server.ReceivedEmailCount);
-            Assert.AreEqual("this is the body", this.server.ReceivedEmail[0].MessageParts[0].BodyData);
-            Assert.AreEqual("1", this.server.ReceivedEmail[0].XPriority);
-            Assert.AreEqual("urgent", this.server.ReceivedEmail[0].Priority);
-            Assert.AreEqual("high", this.server.ReceivedEmail[0].Importance);
-        }
-
-        [Test]
-        public void Send_Email_With_RussianText()
-        {
-            string body = string.Empty;
-            using (SmtpClient client = new SmtpClient("localhost", this.server.Configuration.Port))
-            {
-                body = "Съешь ещё этих мягких французских булок, да выпей чаю" +
-                       "Съешь ещё этих мягких французских булок, да выпей чаю" +
-                       "Съешь ещё этих мягких французских булок, да выпей чаю" +
-                       "Съешь ещё этих мягких французских булок, да выпей чаю" +
-                       "Съешь ещё этих мягких французских булок, да выпей чаю" +
-                       "Съешь ещё этих мягких французских булок, да выпей чаю";
-                var mailMessage = new MailMessage("carlos@mendible.com", "karina@mendible.com", "test", body);
-                mailMessage.IsBodyHtml = false;
-                client.Send(mailMessage);
-            }
-
-            Assert.AreEqual(1, this.server.ReceivedEmailCount);
-            Assert.AreEqual("base64", this.server.ReceivedEmail[0].Headers["content-transfer-encoding"]);
-            Assert.AreEqual(
-                body,
-                System.Text.Encoding.UTF8.GetString(System.Convert.FromBase64String(this.server.ReceivedEmail[0].MessageParts[0].BodyData)));
-
-            this.server.Stop();
-        }
-
-        [Test]
-        public void Send_Fires_Message_Received_Event()
-        {
-            int port = 50004;
-            SimpleSmtpServer fixedPortServer = SimpleSmtpServer.Start(port);
-            fixedPortServer.MessageReceived += (sender, args) =>
-            {
-                Assert.IsNotNull(args.Message);
-                Assert.AreEqual(1, fixedPortServer.ReceivedEmailCount);
-                Assert.AreEqual("this is the body", args.Message.MessageParts[0].BodyData);
-            };
-
-            this.SendMail(false, false, null, port);
-
-            fixedPortServer.Stop();
-        }
-
-        [Test]
-        public void Send_Html_Email()
-        {
-            this.SendMail(false, true, null);
-            Assert.AreEqual(1, this.server.ReceivedEmailCount);
-            Assert.AreEqual("this is the html body", this.server.ReceivedEmail[0].MessageParts[0].BodyData);
-        }
-
-        [Test]
-        public void Send_One_Mail()
-        {
-            this.SendMail();
-            Assert.AreEqual(1, this.server.ReceivedEmailCount);
-            Assert.AreEqual("this is the body", this.server.ReceivedEmail[0].MessageParts[0].BodyData);
-        }
-
-        [Test]
-        public void Send_One_Mail_Clear_Send_Another_Mail()
-        {
-            this.SendMail();
-            Assert.AreEqual(1, this.server.ReceivedEmailCount);
-            Assert.AreEqual("this is the body", this.server.ReceivedEmail[0].MessageParts[0].BodyData);
-            this.server.ClearReceivedEmail();
-            this.SendMail();
-            Assert.AreEqual("this is the body", this.server.ReceivedEmail[0].MessageParts[0].BodyData);
-        }
-
-        [Test]
-        public void Send_One_Mail_With_SmtpAuth()
-        {
-            this.SendMail(true);
-            Assert.AreEqual(1, this.server.ReceivedEmailCount);
-        }
-
-        [SetUp]
-        public void SetUp()
-        {
-            this.server = SimpleSmtpServer.Start();
-        }
-
-        [Test]
-        public void Start_Server_Random_Port()
-        {
-            SimpleSmtpServer randomPortServer = SimpleSmtpServer.Start();
-            Assert.Greater(randomPortServer.Configuration.Port, 0);
-            randomPortServer.Stop();
-        }
-
-        [TearDown]
-        public void TearDown()
-        {
-            this.server.Stop();
-        }
-
-        private void SendMail()
-        {
-            this.SendMail(false);
-        }
-
-        private void SendMail(bool smtpAuth)
-        {
-            this.SendMail(smtpAuth, false, null);
-=======
-        protected override SimpleSmtpServer StartServer()
-        {
-            return SimpleSmtpServer.Start();
->>>>>>> ced396b5
-        }
-
-        protected override SimpleSmtpServer StartServer(int port)
-        {
-<<<<<<< HEAD
-            this.SendMail(smtpAuth, isBodyHtml, attachment, this.server.Configuration.Port);
-=======
-            return SimpleSmtpServer.Start(port);
->>>>>>> ced396b5
-        }
-
-    }
+﻿// Copyright (c) 2010, Hexasystems Corporation
+// All rights reserved.
+
+namespace netDumbster.Test
+{
+    using netDumbster.smtp;
+    using NUnit.Framework;
+
+    [TestFixture]
+    public class Tests : TestsBase
+    {
+        protected override SimpleSmtpServer StartServer()
+        {
+            return SimpleSmtpServer.Start();
+        }
+
+        protected override SimpleSmtpServer StartServer(int port)
+        {
+            return SimpleSmtpServer.Start(port);
+        }
+
+    }
 }